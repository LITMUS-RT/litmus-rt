/*
 * kernel/sched_gsn_edf.c
 *
 * Implementation of the GSN-EDF scheduling algorithm.
 *
 * This version uses the simple approach and serializes all scheduling
 * decisions by the use of a queue lock. This is probably not the
 * best way to do it, but it should suffice for now.
 */

#include <linux/spinlock.h>
#include <linux/percpu.h>
#include <linux/sched.h>
#include <linux/list.h>

#include <litmus/litmus.h>
#include <litmus/jobs.h>
#include <litmus/sched_plugin.h>
#include <litmus/edf_common.h>
#include <litmus/sched_trace.h>

#include <linux/module.h>

/* Overview of GSN-EDF operations.
 *
 * For a detailed explanation of GSN-EDF have a look at the FMLP paper. This
 * description only covers how the individual operations are implemented in
 * LITMUS.
 *
 * link_task_to_cpu(T, cpu) 	- Low-level operation to update the linkage
 *                                structure (NOT the actually scheduled
 *                                task). If there is another linked task To
 *                                already it will set To->linked_on = NO_CPU
 *                                (thereby removing its association with this
 *                                CPU). However, it will not requeue the
 *                                previously linked task (if any). It will set
 *                                T's state to RT_F_RUNNING and check whether
 *                                it is already running somewhere else. If T
 *                                is scheduled somewhere else it will link
 *                                it to that CPU instead (and pull the linked
 *                                task to cpu). T may be NULL.
 *
 * unlink(T)			- Unlink removes T from all scheduler data
 *                                structures. If it is linked to some CPU it
 *                                will link NULL to that CPU. If it is
 *                                currently queued in the gsnedf queue it will
 *                                be removed from the T->rt_list. It is safe to
 *                                call unlink(T) if T is not linked. T may not
 *                                be NULL.
 *
 * requeue(T)			- Requeue will insert T into the appropriate
 *                                queue. If the system is in real-time mode and
 *                                the T is released already, it will go into the
 *                                ready queue. If the system is not in
 *                                real-time mode is T, then T will go into the
 *                                release queue. If T's release time is in the
 *                                future, it will go into the release
 *                                queue. That means that T's release time/job
 *                                no/etc. has to be updated before requeu(T) is
 *                                called. It is not safe to call requeue(T)
 *                                when T is already queued. T may not be NULL.
 *
 * gsnedf_job_arrival(T)	- This is the catch all function when T enters
 *                                the system after either a suspension or at a
 *                                job release. It will queue T (which means it
 *                                is not safe to call gsnedf_job_arrival(T) if
 *                                T is already queued) and then check whether a
 *                                preemption is necessary. If a preemption is
 *                                necessary it will update the linkage
 *                                accordingly and cause scheduled to be called
 *                                (either with an IPI or need_resched). It is
 *                                safe to call gsnedf_job_arrival(T) if T's
 *                                next job has not been actually released yet
 *                                (releast time in the future). T will be put
 *                                on the release queue in that case.
 *
 * job_completion(T)		- Take care of everything that needs to be done
 *                                to prepare T for its next release and place
 *                                it in the right queue with
 *                                gsnedf_job_arrival().
 *
 *
 * When we now that T is linked to CPU then link_task_to_cpu(NULL, CPU) is
 * equivalent to unlink(T). Note that if you unlink a task from a CPU none of
 * the functions will automatically propagate pending task from the ready queue
 * to a linked task. This is the job of the calling function ( by means of
 * __take_ready).
 */


/* cpu_entry_t - maintain the linked and scheduled state
 */
typedef struct  {
	int 			cpu;
	struct task_struct*	linked;		/* only RT tasks */
	struct task_struct*	scheduled;	/* only RT tasks */
	struct list_head	list;
	atomic_t		will_schedule;	/* prevent unneeded IPIs */
} cpu_entry_t;
DEFINE_PER_CPU(cpu_entry_t, gsnedf_cpu_entries);

#define set_will_schedule() \
	(atomic_set(&__get_cpu_var(gsnedf_cpu_entries).will_schedule, 1))
#define clear_will_schedule() \
	(atomic_set(&__get_cpu_var(gsnedf_cpu_entries).will_schedule, 0))
#define test_will_schedule(cpu) \
	(atomic_read(&per_cpu(gsnedf_cpu_entries, cpu).will_schedule))


#define NO_CPU 0xffffffff

/* The gsnedf_lock is used to serialize all scheduling events.
 * It protects
 */
static DEFINE_SPINLOCK(gsnedf_lock);
/* the cpus queue themselves according to priority in here */
static LIST_HEAD(gsnedf_cpu_queue);

static rt_domain_t gsnedf;


/* update_cpu_position - Move the cpu entry to the correct place to maintain
 *                       order in the cpu queue. Caller must hold gsnedf lock.
 *
 *						This really should be a heap.
 */
static void update_cpu_position(cpu_entry_t *entry)
{
	cpu_entry_t *other;
	struct list_head *pos;

	if (likely(in_list(&entry->list)))
		list_del(&entry->list);
	/* if we do not execute real-time jobs we just move
	 * to the end of the queue
	 */
	if (entry->linked) {
		list_for_each(pos, &gsnedf_cpu_queue) {
			other = list_entry(pos, cpu_entry_t, list);
			if (edf_higher_prio(entry->linked, other->linked)) {
				__list_add(&entry->list, pos->prev, pos);
				return;
			}
		}
	}
	/* if we get this far we have the lowest priority job */
	list_add_tail(&entry->list, &gsnedf_cpu_queue);
}

/* link_task_to_cpu - Update the link of a CPU.
 *                    Handles the case where the to-be-linked task is already
 *                    scheduled on a different CPU.
 */
static noinline void link_task_to_cpu(struct task_struct* linked,
				      cpu_entry_t *entry)
{
	cpu_entry_t *sched;
	struct task_struct* tmp;
	int on_cpu;

	BUG_ON(linked && !is_realtime(linked));

	/* Currently linked task is set to be unlinked. */
	if (entry->linked) {
		entry->linked->rt_param.linked_on = NO_CPU;
	}

	/* Link new task to CPU. */
	if (linked) {
		set_rt_flags(linked, RT_F_RUNNING);
		/* handle task is already scheduled somewhere! */
		on_cpu = linked->rt_param.scheduled_on;
		if (on_cpu != NO_CPU) {
			sched = &per_cpu(gsnedf_cpu_entries, on_cpu);
			/* this should only happen if not linked already */
			BUG_ON(sched->linked == linked);

			/* If we are already scheduled on the CPU to which we
			 * wanted to link, we don't need to do the swap --
			 * we just link ourselves to the CPU and depend on
			 * the caller to get things right.
			 */
			if (entry != sched) {
				tmp = sched->linked;
				linked->rt_param.linked_on = sched->cpu;
				sched->linked = linked;
				update_cpu_position(sched);
				linked = tmp;
			}
		}
		if (linked) /* might be NULL due to swap */
			linked->rt_param.linked_on = entry->cpu;
	}
	entry->linked = linked;
	update_cpu_position(entry);
}

/* unlink - Make sure a task is not linked any longer to an entry
 *          where it was linked before. Must hold gsnedf_lock.
 */
static noinline void unlink(struct task_struct* t)
{
    	cpu_entry_t *entry;

	if (unlikely(!t)) {
		TRACE_BUG_ON(!t);
		return;
	}

	if (t->rt_param.linked_on != NO_CPU) {
		/* unlink */
		entry = &per_cpu(gsnedf_cpu_entries, t->rt_param.linked_on);
		t->rt_param.linked_on = NO_CPU;
		link_task_to_cpu(NULL, entry);
	} else if (in_list(&t->rt_list)) {
		/* This is an interesting situation: t is scheduled,
		 * but was just recently unlinked.  It cannot be
		 * linked anywhere else (because then it would have
		 * been relinked to this CPU), thus it must be in some
		 * queue. We must remove it from the list in this
		 * case.
		 */
		list_del(&t->rt_list);
	}
}


/* preempt - force a CPU to reschedule
 */
static noinline void preempt(cpu_entry_t *entry)
{
	/* We cannot make the is_np() decision here if it is a remote CPU
	 * because requesting exit_np() requires that we currently use the
	 * address space of the task. Thus, in the remote case we just send
	 * the IPI and let schedule() handle the problem.
	 */

	if (smp_processor_id() == entry->cpu) {
		if (entry->scheduled && is_np(entry->scheduled))
			request_exit_np(entry->scheduled);
		else
			set_tsk_need_resched(current);
	} else
		/* in case that it is a remote CPU we have to defer the
		 * the decision to the remote CPU
		 * FIXME: We could save a few IPI's here if we leave the flag
		 * set when we are waiting for a np_exit().
		 */
		if (!test_will_schedule(entry->cpu))
			smp_send_reschedule(entry->cpu);
}

/* requeue - Put an unlinked task into gsn-edf domain.
 *           Caller must hold gsnedf_lock.
 */
static noinline void requeue(struct task_struct* task)
{
	BUG_ON(!task);
	/* sanity check rt_list before insertion */
	BUG_ON(in_list(&task->rt_list));

	if (get_rt_flags(task) == RT_F_SLEEP) {
		/* this task has expired
		 * _schedule has already taken care of updating
		 * the release and
		 * deadline. We just must check if it has been released.
		 */
		if (is_released(task, litmus_clock()))
			__add_ready(&gsnedf, task);
		else {
			/* it has got to wait */
			__add_release(&gsnedf, task);
		}

	} else
		/* this is a forced preemption
		 * thus the task stays in the ready_queue
		 * we only must make it available to others
		 */
		__add_ready(&gsnedf, task);
}

/* gsnedf_job_arrival: task is either resumed or released */
static noinline void gsnedf_job_arrival(struct task_struct* task)
{
	cpu_entry_t* last;

	BUG_ON(list_empty(&gsnedf_cpu_queue));
	BUG_ON(!task);

	/* first queue arriving job */
	requeue(task);

	/* then check for any necessary preemptions */
	last = list_entry(gsnedf_cpu_queue.prev, cpu_entry_t, list);
	if (edf_preemption_needed(&gsnedf, last->linked)) {
		/* preemption necessary */
		task = __take_ready(&gsnedf);
		TRACE("job_arrival: task %d linked to %d\n",
		      task->pid, last->cpu);
		if (last->linked)
			requeue(last->linked);

		link_task_to_cpu(task, last);
		preempt(last);
	}
}

/* check for current job releases */
static noinline void gsnedf_release_jobs(void)
{
	struct list_head *pos, *save;
	struct task_struct   *queued;
	lt_t now = litmus_clock();

	list_for_each_safe(pos, save, &gsnedf.release_queue) {
		queued = list_entry(pos, struct task_struct, rt_list);
		if (likely(is_released(queued, now))) {
			/* this one is ready to go */
			list_del(pos);
			set_rt_flags(queued, RT_F_RUNNING);

			sched_trace_job_release(queued);
			gsnedf_job_arrival(queued);
		}
		else
			/* the release queue is ordered */
			break;
	}
}

/* handles job releases when a timer expires */
static enum hrtimer_restart gsnedf_release_job_timer(struct hrtimer *timer)
{
	unsigned long flags;

	spin_lock_irqsave(&gsnedf_lock, flags);

	/* Release all pending ready jobs. */
	gsnedf_release_jobs();

	spin_unlock_irqrestore(&gsnedf_lock, flags);

	return HRTIMER_NORESTART;
}

/* setup a new job release timer */
static void gsnedf_setup_release_job_timer(struct task_struct *task)
{
        hrtimer_init(&release_timer(task), CLOCK_MONOTONIC, HRTIMER_MODE_ABS);
        release_timer(task).function = gsnedf_release_job_timer;
#ifdef CONFIG_HIGH_RES_TIMERS
        release_timer(task).cb_mode = HRTIMER_CB_IRQSAFE_NO_RESTART;
#endif

        /* Expiration time of timer is release time of task. */
	release_timer(task).expires = ns_to_ktime(get_release(task));

	hrtimer_start(&release_timer(task), release_timer(task).expires,
		      HRTIMER_MODE_ABS);
}

/* gsnedf_tick - this function is called for every local timer
 *                         interrupt.
 *
 *                   checks whether the current task has expired and checks
 *                   whether we need to preempt it if it has not expired
 */
static void gsnedf_tick(struct task_struct* t)
{
	if (is_realtime(t) && budget_exhausted(t)) {
		if (!is_np(t)) {
			/* np tasks will be preempted when they become
			 * preemptable again
			 */
			set_tsk_need_resched(t);
			set_will_schedule();
			TRACE("gsnedf_scheduler_tick: "
			      "%d is preemptable "
			      " => FORCE_RESCHED\n", t->pid);
		} else {
			TRACE("gsnedf_scheduler_tick: "
			      "%d is non-preemptable, "
			      "preemption delayed.\n", t->pid);
			request_exit_np(t);
		}
	}
}

/* caller holds gsnedf_lock */
static noinline void job_completion(struct task_struct *t)
{
	BUG_ON(!t);

	sched_trace_job_completion(t);

	TRACE_TASK(t, "job_completion().\n");

	/* set flags */
	set_rt_flags(t, RT_F_SLEEP);
	/* prepare for next period */
	prepare_for_next_period(t);
	/* unlink */
	unlink(t);
	/* requeue
	 * But don't requeue a blocking task. */
	if (is_running(t))
		gsnedf_job_arrival(t);
}


/* Getting schedule() right is a bit tricky. schedule() may not make any
 * assumptions on the state of the current task since it may be called for a
 * number of reasons. The reasons include a scheduler_tick() determined that it
 * was necessary, because sys_exit_np() was called, because some Linux
 * subsystem determined so, or even (in the worst case) because there is a bug
 * hidden somewhere. Thus, we must take extreme care to determine what the
 * current state is.
 *
 * The CPU could currently be scheduling a task (or not), be linked (or not).
 *
 * The following assertions for the scheduled task could hold:
 *
 *      - !is_running(scheduled)        // the job blocks
 *	- scheduled->timeslice == 0	// the job completed (forcefully)
 *	- get_rt_flag() == RT_F_SLEEP	// the job completed (by syscall)
 * 	- linked != scheduled		// we need to reschedule (for any reason)
 * 	- is_np(scheduled)		// rescheduling must be delayed,
 *					   sys_exit_np must be requested
 *
 * Any of these can occur together.
 */
static struct task_struct* gsnedf_schedule(struct task_struct * prev)
{
	cpu_entry_t* 	entry = &__get_cpu_var(gsnedf_cpu_entries);
	int 			out_of_time, sleep, preempt, np, exists, blocks;
	struct task_struct* next = NULL;

	/* Will be released in finish_switch. */
	spin_lock(&gsnedf_lock);
	clear_will_schedule();

	/* sanity checking */
	BUG_ON(entry->scheduled && entry->scheduled != prev);
	BUG_ON(entry->scheduled && !is_realtime(prev));
	BUG_ON(is_realtime(prev) && !entry->scheduled);

	/* (0) Determine state */
	exists      = entry->scheduled != NULL;
	blocks      = exists && !is_running(entry->scheduled);
	out_of_time = exists && budget_exhausted(entry->scheduled);
	np 	    = exists && is_np(entry->scheduled);
	sleep	    = exists && get_rt_flags(entry->scheduled) == RT_F_SLEEP;
	preempt     = entry->scheduled != entry->linked;

	/* If a task blocks we have no choice but to reschedule.
	 */
	if (blocks)
		unlink(entry->scheduled);

	/* Request a sys_exit_np() call if we would like to preempt but cannot.
	 * We need to make sure to update the link structure anyway in case
	 * that we are still linked. Multiple calls to request_exit_np() don't
	 * hurt.
	 */
	if (np && (out_of_time || preempt || sleep)) {
		unlink(entry->scheduled);
		request_exit_np(entry->scheduled);
	}

	/* Any task that is preemptable and either exhausts its execution
	 * budget or wants to sleep completes. We may have to reschedule after
	 * this.
	 */
	if (!np && (out_of_time || sleep))
		job_completion(entry->scheduled);

	/* Link pending task if we became unlinked.
	 */
	if (!entry->linked)
		link_task_to_cpu(__take_ready(&gsnedf), entry);

	/* The final scheduling decision. Do we need to switch for some reason?
	 * If linked different from scheduled select linked as next.
	 */
	if ((!np || blocks) &&
	    entry->linked != entry->scheduled) {
		/* Schedule a linked job? */
		if (entry->linked)
			next = entry->linked;
	} else
		/* Only override Linux scheduler if we have real-time task
		 * scheduled that needs to continue.
		 */
		if (exists)
			next = prev;

	spin_unlock(&gsnedf_lock);

	/* don't race with a concurrent switch */
	if (next && prev != next)
		while (next->rt_param.scheduled_on != NO_CPU)
			cpu_relax();
	return next;
}


/* _finish_switch - we just finished the switch away from prev
 */
static void gsnedf_finish_switch(struct task_struct *prev)
{
	cpu_entry_t* 	entry = &__get_cpu_var(gsnedf_cpu_entries);

	entry->scheduled = is_realtime(current) ? current : NULL;

	prev->rt_param.scheduled_on    = NO_CPU;
	current->rt_param.scheduled_on = smp_processor_id();
}


/*	Prepare a task for running in RT mode
 */
static void gsnedf_task_new(struct task_struct * t, int on_rq, int running)
{
	unsigned long 		flags;
	cpu_entry_t* 		entry;

	TRACE("gsn edf: task new %d\n", t->pid);

	spin_lock_irqsave(&gsnedf_lock, flags);
	if (running) {
		entry = &per_cpu(gsnedf_cpu_entries, task_cpu(t));
		BUG_ON(entry->scheduled);
		entry->scheduled = t;
		t->rt_param.scheduled_on = task_cpu(t);
	} else
		t->rt_param.scheduled_on = NO_CPU;
	t->rt_param.linked_on          = NO_CPU;

	/* setup job params */
<<<<<<< HEAD
	release_at(t, sched_clock());
=======
	edf_release_at(t, litmus_clock());
>>>>>>> d5f64980

	gsnedf_job_arrival(t);
	spin_unlock_irqrestore(&gsnedf_lock, flags);
}

static void gsnedf_task_wake_up(struct task_struct *task)
{
	unsigned long flags;
	lt_t now;

	spin_lock_irqsave(&gsnedf_lock, flags);
	/* We need to take suspensions because of semaphores into
	 * account! If a job resumes after being suspended due to acquiring
	 * a semaphore, it should never be treated as a new job release.
	 */
	if (get_rt_flags(task) == RT_F_EXIT_SEM) {
		set_rt_flags(task, RT_F_RUNNING);
	} else {
		now = litmus_clock();
		if (is_tardy(task, now)) {
			/* new sporadic release */
			release_at(task, now);
			sched_trace_job_release(task);
		}
		else if (task->time_slice)
			/* came back in time before deadline
			 */
			set_rt_flags(task, RT_F_RUNNING);
	}
	gsnedf_job_arrival(task);
	spin_unlock_irqrestore(&gsnedf_lock, flags);
}

static void gsnedf_task_block(struct task_struct *t)
{
	unsigned long flags;

	/* unlink if necessary */
	spin_lock_irqsave(&gsnedf_lock, flags);
	unlink(t);
	spin_unlock_irqrestore(&gsnedf_lock, flags);

	BUG_ON(!is_realtime(t));
	BUG_ON(t->rt_list.next != LIST_POISON1);
	BUG_ON(t->rt_list.prev != LIST_POISON2);
}


static void gsnedf_task_exit(struct task_struct * t)
{
	unsigned long flags;

	/* unlink if necessary */
	spin_lock_irqsave(&gsnedf_lock, flags);
	unlink(t);
	spin_unlock_irqrestore(&gsnedf_lock, flags);

	BUG_ON(!is_realtime(t));
        TRACE_TASK(t, "RIP\n");
	BUG_ON(t->rt_list.next != LIST_POISON1);
	BUG_ON(t->rt_list.prev != LIST_POISON2);
}

static long gsnedf_pi_block(struct pi_semaphore *sem,
			    struct task_struct *new_waiter)
{
	/* This callback has to handle the situation where a new waiter is
	 * added to the wait queue of the semaphore.
	 *
	 * We must check if has a higher priority than the currently
	 * highest-priority task, and then potentially reschedule.
	 */

	BUG_ON(!new_waiter);

	if (edf_higher_prio(new_waiter, sem->hp.task)) {
		TRACE_TASK(new_waiter, " boosts priority\n");
		/* called with IRQs disabled */
		spin_lock(&gsnedf_lock);
		/* store new highest-priority task */
		sem->hp.task = new_waiter;
		if (sem->holder) {
			/* let holder inherit */
			sem->holder->rt_param.inh_task = new_waiter;
			unlink(sem->holder);
			gsnedf_job_arrival(sem->holder);
		}
		spin_unlock(&gsnedf_lock);
	}

	return 0;
}

static long gsnedf_inherit_priority(struct pi_semaphore *sem,
				    struct task_struct *new_owner)
{
	/* We don't need to acquire the gsnedf_lock since at the time of this
	 * call new_owner isn't actually scheduled yet (it's still sleeping)
	 * and since the calling function already holds sem->wait.lock, which
	 * prevents concurrent sem->hp.task changes.
	 */

	if (sem->hp.task && sem->hp.task != new_owner) {
		new_owner->rt_param.inh_task = sem->hp.task;
		TRACE_TASK(new_owner, "inherited priority from %s/%d\n",
			   sem->hp.task->comm, sem->hp.task->pid);
	} else
		TRACE_TASK(new_owner,
			   "cannot inherit priority, "
			   "no higher priority job waits.\n");
	return 0;
}

/* This function is called on a semaphore release, and assumes that
 * the current task is also the semaphore holder.
 */
static long gsnedf_return_priority(struct pi_semaphore *sem)
{
	struct task_struct* t = current;
	int ret = 0;

        /* Find new highest-priority semaphore task
	 * if holder task is the current hp.task.
	 *
	 * Calling function holds sem->wait.lock.
	 */
	if (t == sem->hp.task)
		edf_set_hp_task(sem);

	TRACE_CUR("gsnedf_return_priority for lock %p\n", sem);

	if (t->rt_param.inh_task) {
		/* interrupts already disabled by PI code */
		spin_lock(&gsnedf_lock);

		/* Reset inh_task to NULL. */
		t->rt_param.inh_task = NULL;

		/* Check if rescheduling is necessary */
		unlink(t);
		gsnedf_job_arrival(t);
		spin_unlock(&gsnedf_lock);
	}

	return ret;
}

static long gsnedf_admit_task(struct task_struct* tsk)
{
	return 0;
}


/*	Plugin object	*/
static struct sched_plugin gsn_edf_plugin __cacheline_aligned_in_smp = {
	.plugin_name		= "GSN-EDF",
	.finish_switch		= gsnedf_finish_switch,
	.tick			= gsnedf_tick,
	.task_new		= gsnedf_task_new,
	.complete_job		= complete_job,
	.task_exit		= gsnedf_task_exit,
	.schedule		= gsnedf_schedule,
	.task_wake_up		= gsnedf_task_wake_up,
	.task_block		= gsnedf_task_block,
	.pi_block		= gsnedf_pi_block,
	.inherit_priority	= gsnedf_inherit_priority,
	.return_priority	= gsnedf_return_priority,
	.admit_task		= gsnedf_admit_task
};


static int __init init_gsn_edf(void)
{
	int cpu;
	cpu_entry_t *entry;

	/* initialize CPU state */
	for (cpu = 0; cpu < NR_CPUS; cpu++)  {
		entry = &per_cpu(gsnedf_cpu_entries, cpu);
		atomic_set(&entry->will_schedule, 0);
		entry->linked    = NULL;
		entry->scheduled = NULL;
		entry->cpu 	 = cpu;
		INIT_LIST_HEAD(&entry->list);
	}

	edf_domain_init(&gsnedf, NULL, gsnedf_setup_release_job_timer);
	return register_sched_plugin(&gsn_edf_plugin);
}


module_init(init_gsn_edf);<|MERGE_RESOLUTION|>--- conflicted
+++ resolved
@@ -538,11 +538,7 @@
 	t->rt_param.linked_on          = NO_CPU;
 
 	/* setup job params */
-<<<<<<< HEAD
-	release_at(t, sched_clock());
-=======
-	edf_release_at(t, litmus_clock());
->>>>>>> d5f64980
+	release_at(t, litmus_clock());
 
 	gsnedf_job_arrival(t);
 	spin_unlock_irqrestore(&gsnedf_lock, flags);
