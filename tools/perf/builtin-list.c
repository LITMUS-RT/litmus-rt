/*
 * builtin-list.c
 *
 * Builtin list command: list all event types
 *
 * Copyright (C) 2009, Thomas Gleixner <tglx@linutronix.de>
 * Copyright (C) 2008-2009, Red Hat Inc, Ingo Molnar <mingo@redhat.com>
 * Copyright (C) 2011, Red Hat Inc, Arnaldo Carvalho de Melo <acme@redhat.com>
 */
#include "builtin.h"

#include "perf.h"

#include "util/parse-events.h"
#include "util/cache.h"
#include "util/pmu.h"
<<<<<<< HEAD
=======
#include "util/parse-options.h"
>>>>>>> d8ec26d7

int cmd_list(int argc, const char **argv, const char *prefix __maybe_unused)
{
	int i;
	const struct option list_options[] = {
		OPT_END()
	};
	const char * const list_usage[] = {
		"perf list [hw|sw|cache|tracepoint|pmu|event_glob]",
		NULL
	};

	argc = parse_options(argc, argv, list_options, list_usage,
			     PARSE_OPT_STOP_AT_NON_OPTION);

	setup_pager();

	if (argc == 0) {
		print_events(NULL, false);
<<<<<<< HEAD
	else {
		int i;

		for (i = 1; i < argc; ++i) {
			if (i > 2)
				putchar('\n');
			if (strncmp(argv[i], "tracepoint", 10) == 0)
				print_tracepoint_events(NULL, NULL, false);
			else if (strcmp(argv[i], "hw") == 0 ||
				 strcmp(argv[i], "hardware") == 0)
				print_events_type(PERF_TYPE_HARDWARE);
			else if (strcmp(argv[i], "sw") == 0 ||
				 strcmp(argv[i], "software") == 0)
				print_events_type(PERF_TYPE_SOFTWARE);
			else if (strcmp(argv[i], "cache") == 0 ||
				 strcmp(argv[i], "hwcache") == 0)
				print_hwcache_events(NULL, false);
			else if (strcmp(argv[i], "pmu") == 0)
				print_pmu_events(NULL, false);
			else if (strcmp(argv[i], "--raw-dump") == 0)
				print_events(NULL, true);
			else {
				char *sep = strchr(argv[i], ':'), *s;
				int sep_idx;

				if (sep == NULL) {
					print_events(argv[i], false);
					continue;
				}
				sep_idx = sep - argv[i];
				s = strdup(argv[i]);
				if (s == NULL)
					return -1;

				s[sep_idx] = '\0';
				print_tracepoint_events(s, s + sep_idx + 1, false);
				free(s);
=======
		return 0;
	}

	for (i = 0; i < argc; ++i) {
		if (i)
			putchar('\n');
		if (strncmp(argv[i], "tracepoint", 10) == 0)
			print_tracepoint_events(NULL, NULL, false);
		else if (strcmp(argv[i], "hw") == 0 ||
			 strcmp(argv[i], "hardware") == 0)
			print_events_type(PERF_TYPE_HARDWARE);
		else if (strcmp(argv[i], "sw") == 0 ||
			 strcmp(argv[i], "software") == 0)
			print_events_type(PERF_TYPE_SOFTWARE);
		else if (strcmp(argv[i], "cache") == 0 ||
			 strcmp(argv[i], "hwcache") == 0)
			print_hwcache_events(NULL, false);
		else if (strcmp(argv[i], "pmu") == 0)
			print_pmu_events(NULL, false);
		else if (strcmp(argv[i], "--raw-dump") == 0)
			print_events(NULL, true);
		else {
			char *sep = strchr(argv[i], ':'), *s;
			int sep_idx;

			if (sep == NULL) {
				print_events(argv[i], false);
				continue;
>>>>>>> d8ec26d7
			}
			sep_idx = sep - argv[i];
			s = strdup(argv[i]);
			if (s == NULL)
				return -1;

			s[sep_idx] = '\0';
			print_tracepoint_events(s, s + sep_idx + 1, false);
			free(s);
		}
	}
	return 0;
}<|MERGE_RESOLUTION|>--- conflicted
+++ resolved
@@ -14,10 +14,7 @@
 #include "util/parse-events.h"
 #include "util/cache.h"
 #include "util/pmu.h"
-<<<<<<< HEAD
-=======
 #include "util/parse-options.h"
->>>>>>> d8ec26d7
 
 int cmd_list(int argc, const char **argv, const char *prefix __maybe_unused)
 {
@@ -37,45 +34,6 @@
 
 	if (argc == 0) {
 		print_events(NULL, false);
-<<<<<<< HEAD
-	else {
-		int i;
-
-		for (i = 1; i < argc; ++i) {
-			if (i > 2)
-				putchar('\n');
-			if (strncmp(argv[i], "tracepoint", 10) == 0)
-				print_tracepoint_events(NULL, NULL, false);
-			else if (strcmp(argv[i], "hw") == 0 ||
-				 strcmp(argv[i], "hardware") == 0)
-				print_events_type(PERF_TYPE_HARDWARE);
-			else if (strcmp(argv[i], "sw") == 0 ||
-				 strcmp(argv[i], "software") == 0)
-				print_events_type(PERF_TYPE_SOFTWARE);
-			else if (strcmp(argv[i], "cache") == 0 ||
-				 strcmp(argv[i], "hwcache") == 0)
-				print_hwcache_events(NULL, false);
-			else if (strcmp(argv[i], "pmu") == 0)
-				print_pmu_events(NULL, false);
-			else if (strcmp(argv[i], "--raw-dump") == 0)
-				print_events(NULL, true);
-			else {
-				char *sep = strchr(argv[i], ':'), *s;
-				int sep_idx;
-
-				if (sep == NULL) {
-					print_events(argv[i], false);
-					continue;
-				}
-				sep_idx = sep - argv[i];
-				s = strdup(argv[i]);
-				if (s == NULL)
-					return -1;
-
-				s[sep_idx] = '\0';
-				print_tracepoint_events(s, s + sep_idx + 1, false);
-				free(s);
-=======
 		return 0;
 	}
 
@@ -104,7 +62,6 @@
 			if (sep == NULL) {
 				print_events(argv[i], false);
 				continue;
->>>>>>> d8ec26d7
 			}
 			sep_idx = sep - argv[i];
 			s = strdup(argv[i]);
