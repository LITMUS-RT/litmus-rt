--- conflicted
+++ resolved
@@ -353,17 +353,13 @@
 #define __NR_sendmmsg		345
 #define __NR_setns		346
 
-#define __NR_LITMUS		341
+#define __NR_LITMUS		347
 
 #include "litmus/unistd_32.h"
 
 #ifdef __KERNEL__
 
-<<<<<<< HEAD
-#define NR_syscalls 341 + NR_litmus_syscalls
-=======
-#define NR_syscalls 347
->>>>>>> 02f8c6ae
+#define NR_syscalls 347 + NR_litmus_syscalls
 
 #define __ARCH_WANT_IPC_PARSE_VERSION
 #define __ARCH_WANT_OLD_READDIR
