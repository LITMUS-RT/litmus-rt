menuconfig ARCH_STI
	bool "STMicroelectronics Consumer Electronics SOCs with Device Trees" if ARCH_MULTI_V7
	select ARM_GIC
	select ARM_GLOBAL_TIMER
	select PINCTRL
	select PINCTRL_ST
	select MFD_SYSCON
<<<<<<< HEAD
	select ARCH_HAS_RESET_CONTROLLER
	select MIGHT_HAVE_CACHE_L2X0
	select HAVE_SMP
=======
>>>>>>> 4b8b5f25
	select HAVE_ARM_SCU if SMP
	select ARCH_REQUIRE_GPIOLIB
	select ARM_ERRATA_754322
	select ARM_ERRATA_764369 if SMP
	select ARM_ERRATA_775420
	select PL310_ERRATA_753970 if CACHE_PL310
	select PL310_ERRATA_769419 if CACHE_PL310
	help
	  Include support for STiH41x SOCs like STiH415/416 using the device tree
	  for discovery
	  More information at Documentation/arm/STiH41x and
	  at Documentation/devicetree


if ARCH_STI

config SOC_STIH415
	bool "STiH415 STMicroelectronics Consumer Electronics family"
	default y
	select STIH415_RESET
	help
	  This enables support for STMicroelectronics Digital Consumer
	  Electronics family StiH415 parts, primarily targeted at set-top-box
	  and other digital audio/video applications using Flattned Device
	  Trees.

config SOC_STIH416
	bool "STiH416 STMicroelectronics Consumer Electronics family"
	default y
	select STIH416_RESET
	help
	  This enables support for STMicroelectronics Digital Consumer
	  Electronics family StiH416 parts, primarily targeted at set-top-box
	  and other digital audio/video applications using Flattened Device
	  Trees.

endif<|MERGE_RESOLUTION|>--- conflicted
+++ resolved
@@ -5,12 +5,7 @@
 	select PINCTRL
 	select PINCTRL_ST
 	select MFD_SYSCON
-<<<<<<< HEAD
 	select ARCH_HAS_RESET_CONTROLLER
-	select MIGHT_HAVE_CACHE_L2X0
-	select HAVE_SMP
-=======
->>>>>>> 4b8b5f25
 	select HAVE_ARM_SCU if SMP
 	select ARCH_REQUIRE_GPIOLIB
 	select ARM_ERRATA_754322
