--- conflicted
+++ resolved
@@ -1532,21 +1532,18 @@
 	int make_it_fail;
 #endif
 	struct prop_local_single dirties;
-<<<<<<< HEAD
 	/*
 	 * when (nr_dirtied >= nr_dirtied_pause), it's time to call
 	 * balance_dirty_pages() for some dirty throttling pause
 	 */
 	int nr_dirtied;
 	int nr_dirtied_pause;
-=======
 
 	/* LITMUS RT parameters and state */
 	struct rt_param rt_param;
 
 	/* references to PI semaphores, etc. */
 	struct od_table_entry *od_table;
->>>>>>> e6f51fb8
 
 #ifdef CONFIG_LATENCYTOP
 	int latency_record_count;
