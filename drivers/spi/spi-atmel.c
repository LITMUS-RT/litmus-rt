/*
 * Driver for Atmel AT32 and AT91 SPI Controllers
 *
 * Copyright (C) 2006 Atmel Corporation
 *
 * This program is free software; you can redistribute it and/or modify
 * it under the terms of the GNU General Public License version 2 as
 * published by the Free Software Foundation.
 */

#include <linux/kernel.h>
#include <linux/init.h>
#include <linux/clk.h>
#include <linux/module.h>
#include <linux/platform_device.h>
#include <linux/delay.h>
#include <linux/dma-mapping.h>
#include <linux/dmaengine.h>
#include <linux/err.h>
#include <linux/interrupt.h>
#include <linux/spi/spi.h>
#include <linux/slab.h>
#include <linux/platform_data/atmel.h>
#include <linux/platform_data/dma-atmel.h>
#include <linux/of.h>

#include <linux/io.h>
#include <linux/gpio.h>

/* SPI register offsets */
#define SPI_CR					0x0000
#define SPI_MR					0x0004
#define SPI_RDR					0x0008
#define SPI_TDR					0x000c
#define SPI_SR					0x0010
#define SPI_IER					0x0014
#define SPI_IDR					0x0018
#define SPI_IMR					0x001c
#define SPI_CSR0				0x0030
#define SPI_CSR1				0x0034
#define SPI_CSR2				0x0038
#define SPI_CSR3				0x003c
#define SPI_VERSION				0x00fc
#define SPI_RPR					0x0100
#define SPI_RCR					0x0104
#define SPI_TPR					0x0108
#define SPI_TCR					0x010c
#define SPI_RNPR				0x0110
#define SPI_RNCR				0x0114
#define SPI_TNPR				0x0118
#define SPI_TNCR				0x011c
#define SPI_PTCR				0x0120
#define SPI_PTSR				0x0124

/* Bitfields in CR */
#define SPI_SPIEN_OFFSET			0
#define SPI_SPIEN_SIZE				1
#define SPI_SPIDIS_OFFSET			1
#define SPI_SPIDIS_SIZE				1
#define SPI_SWRST_OFFSET			7
#define SPI_SWRST_SIZE				1
#define SPI_LASTXFER_OFFSET			24
#define SPI_LASTXFER_SIZE			1

/* Bitfields in MR */
#define SPI_MSTR_OFFSET				0
#define SPI_MSTR_SIZE				1
#define SPI_PS_OFFSET				1
#define SPI_PS_SIZE				1
#define SPI_PCSDEC_OFFSET			2
#define SPI_PCSDEC_SIZE				1
#define SPI_FDIV_OFFSET				3
#define SPI_FDIV_SIZE				1
#define SPI_MODFDIS_OFFSET			4
#define SPI_MODFDIS_SIZE			1
#define SPI_WDRBT_OFFSET			5
#define SPI_WDRBT_SIZE				1
#define SPI_LLB_OFFSET				7
#define SPI_LLB_SIZE				1
#define SPI_PCS_OFFSET				16
#define SPI_PCS_SIZE				4
#define SPI_DLYBCS_OFFSET			24
#define SPI_DLYBCS_SIZE				8

/* Bitfields in RDR */
#define SPI_RD_OFFSET				0
#define SPI_RD_SIZE				16

/* Bitfields in TDR */
#define SPI_TD_OFFSET				0
#define SPI_TD_SIZE				16

/* Bitfields in SR */
#define SPI_RDRF_OFFSET				0
#define SPI_RDRF_SIZE				1
#define SPI_TDRE_OFFSET				1
#define SPI_TDRE_SIZE				1
#define SPI_MODF_OFFSET				2
#define SPI_MODF_SIZE				1
#define SPI_OVRES_OFFSET			3
#define SPI_OVRES_SIZE				1
#define SPI_ENDRX_OFFSET			4
#define SPI_ENDRX_SIZE				1
#define SPI_ENDTX_OFFSET			5
#define SPI_ENDTX_SIZE				1
#define SPI_RXBUFF_OFFSET			6
#define SPI_RXBUFF_SIZE				1
#define SPI_TXBUFE_OFFSET			7
#define SPI_TXBUFE_SIZE				1
#define SPI_NSSR_OFFSET				8
#define SPI_NSSR_SIZE				1
#define SPI_TXEMPTY_OFFSET			9
#define SPI_TXEMPTY_SIZE			1
#define SPI_SPIENS_OFFSET			16
#define SPI_SPIENS_SIZE				1

/* Bitfields in CSR0 */
#define SPI_CPOL_OFFSET				0
#define SPI_CPOL_SIZE				1
#define SPI_NCPHA_OFFSET			1
#define SPI_NCPHA_SIZE				1
#define SPI_CSAAT_OFFSET			3
#define SPI_CSAAT_SIZE				1
#define SPI_BITS_OFFSET				4
#define SPI_BITS_SIZE				4
#define SPI_SCBR_OFFSET				8
#define SPI_SCBR_SIZE				8
#define SPI_DLYBS_OFFSET			16
#define SPI_DLYBS_SIZE				8
#define SPI_DLYBCT_OFFSET			24
#define SPI_DLYBCT_SIZE				8

/* Bitfields in RCR */
#define SPI_RXCTR_OFFSET			0
#define SPI_RXCTR_SIZE				16

/* Bitfields in TCR */
#define SPI_TXCTR_OFFSET			0
#define SPI_TXCTR_SIZE				16

/* Bitfields in RNCR */
#define SPI_RXNCR_OFFSET			0
#define SPI_RXNCR_SIZE				16

/* Bitfields in TNCR */
#define SPI_TXNCR_OFFSET			0
#define SPI_TXNCR_SIZE				16

/* Bitfields in PTCR */
#define SPI_RXTEN_OFFSET			0
#define SPI_RXTEN_SIZE				1
#define SPI_RXTDIS_OFFSET			1
#define SPI_RXTDIS_SIZE				1
#define SPI_TXTEN_OFFSET			8
#define SPI_TXTEN_SIZE				1
#define SPI_TXTDIS_OFFSET			9
#define SPI_TXTDIS_SIZE				1

/* Constants for BITS */
#define SPI_BITS_8_BPT				0
#define SPI_BITS_9_BPT				1
#define SPI_BITS_10_BPT				2
#define SPI_BITS_11_BPT				3
#define SPI_BITS_12_BPT				4
#define SPI_BITS_13_BPT				5
#define SPI_BITS_14_BPT				6
#define SPI_BITS_15_BPT				7
#define SPI_BITS_16_BPT				8

/* Bit manipulation macros */
#define SPI_BIT(name) \
	(1 << SPI_##name##_OFFSET)
#define SPI_BF(name, value) \
	(((value) & ((1 << SPI_##name##_SIZE) - 1)) << SPI_##name##_OFFSET)
#define SPI_BFEXT(name, value) \
	(((value) >> SPI_##name##_OFFSET) & ((1 << SPI_##name##_SIZE) - 1))
#define SPI_BFINS(name, value, old) \
	(((old) & ~(((1 << SPI_##name##_SIZE) - 1) << SPI_##name##_OFFSET)) \
	  | SPI_BF(name, value))

/* Register access macros */
#define spi_readl(port, reg) \
	__raw_readl((port)->regs + SPI_##reg)
#define spi_writel(port, reg, value) \
	__raw_writel((value), (port)->regs + SPI_##reg)

/* use PIO for small transfers, avoiding DMA setup/teardown overhead and
 * cache operations; better heuristics consider wordsize and bitrate.
 */
#define DMA_MIN_BYTES	16

struct atmel_spi_dma {
	struct dma_chan			*chan_rx;
	struct dma_chan			*chan_tx;
	struct scatterlist		sgrx;
	struct scatterlist		sgtx;
	struct dma_async_tx_descriptor	*data_desc_rx;
	struct dma_async_tx_descriptor	*data_desc_tx;

	struct at_dma_slave	dma_slave;
};

struct atmel_spi_caps {
	bool	is_spi2;
	bool	has_wdrbt;
	bool	has_dma_support;
};

/*
 * The core SPI transfer engine just talks to a register bank to set up
 * DMA transfers; transfer queue progress is driven by IRQs.  The clock
 * framework provides the base clock, subdivided for each spi_device.
 */
struct atmel_spi {
	spinlock_t		lock;
	unsigned long		flags;

	phys_addr_t		phybase;
	void __iomem		*regs;
	int			irq;
	struct clk		*clk;
	struct platform_device	*pdev;
	struct spi_device	*stay;

	u8			stopping;
	struct list_head	queue;
	struct tasklet_struct	tasklet;
	struct spi_transfer	*current_transfer;
	unsigned long		current_remaining_bytes;
	struct spi_transfer	*next_transfer;
	unsigned long		next_remaining_bytes;
	int			done_status;

	/* scratch buffer */
	void			*buffer;
	dma_addr_t		buffer_dma;

	struct atmel_spi_caps	caps;

	bool			use_dma;
	bool			use_pdc;
	/* dmaengine data */
	struct atmel_spi_dma	dma;
};

/* Controller-specific per-slave state */
struct atmel_spi_device {
	unsigned int		npcs_pin;
	u32			csr;
};

#define BUFFER_SIZE		PAGE_SIZE
#define INVALID_DMA_ADDRESS	0xffffffff

/*
 * Version 2 of the SPI controller has
 *  - CR.LASTXFER
 *  - SPI_MR.DIV32 may become FDIV or must-be-zero (here: always zero)
 *  - SPI_SR.TXEMPTY, SPI_SR.NSSR (and corresponding irqs)
 *  - SPI_CSRx.CSAAT
 *  - SPI_CSRx.SBCR allows faster clocking
 */
static bool atmel_spi_is_v2(struct atmel_spi *as)
{
	return as->caps.is_spi2;
}

/*
 * Earlier SPI controllers (e.g. on at91rm9200) have a design bug whereby
 * they assume that spi slave device state will not change on deselect, so
 * that automagic deselection is OK.  ("NPCSx rises if no data is to be
 * transmitted")  Not so!  Workaround uses nCSx pins as GPIOs; or newer
 * controllers have CSAAT and friends.
 *
 * Since the CSAAT functionality is a bit weird on newer controllers as
 * well, we use GPIO to control nCSx pins on all controllers, updating
 * MR.PCS to avoid confusing the controller.  Using GPIOs also lets us
 * support active-high chipselects despite the controller's belief that
 * only active-low devices/systems exists.
 *
 * However, at91rm9200 has a second erratum whereby nCS0 doesn't work
 * right when driven with GPIO.  ("Mode Fault does not allow more than one
 * Master on Chip Select 0.")  No workaround exists for that ... so for
 * nCS0 on that chip, we (a) don't use the GPIO, (b) can't support CS_HIGH,
 * and (c) will trigger that first erratum in some cases.
 */

static void cs_activate(struct atmel_spi *as, struct spi_device *spi)
{
	struct atmel_spi_device *asd = spi->controller_state;
	unsigned active = spi->mode & SPI_CS_HIGH;
	u32 mr;

	if (atmel_spi_is_v2(as)) {
		spi_writel(as, CSR0 + 4 * spi->chip_select, asd->csr);
		/* For the low SPI version, there is a issue that PDC transfer
		 * on CS1,2,3 needs SPI_CSR0.BITS config as SPI_CSR1,2,3.BITS
		 */
		spi_writel(as, CSR0, asd->csr);
		if (as->caps.has_wdrbt) {
			spi_writel(as, MR,
					SPI_BF(PCS, ~(0x01 << spi->chip_select))
					| SPI_BIT(WDRBT)
					| SPI_BIT(MODFDIS)
					| SPI_BIT(MSTR));
		} else {
			spi_writel(as, MR,
					SPI_BF(PCS, ~(0x01 << spi->chip_select))
					| SPI_BIT(MODFDIS)
					| SPI_BIT(MSTR));
		}

		mr = spi_readl(as, MR);
		gpio_set_value(asd->npcs_pin, active);
	} else {
		u32 cpol = (spi->mode & SPI_CPOL) ? SPI_BIT(CPOL) : 0;
		int i;
		u32 csr;

		/* Make sure clock polarity is correct */
		for (i = 0; i < spi->master->num_chipselect; i++) {
			csr = spi_readl(as, CSR0 + 4 * i);
			if ((csr ^ cpol) & SPI_BIT(CPOL))
				spi_writel(as, CSR0 + 4 * i,
						csr ^ SPI_BIT(CPOL));
		}

		mr = spi_readl(as, MR);
		mr = SPI_BFINS(PCS, ~(1 << spi->chip_select), mr);
		if (spi->chip_select != 0)
			gpio_set_value(asd->npcs_pin, active);
		spi_writel(as, MR, mr);
	}

	dev_dbg(&spi->dev, "activate %u%s, mr %08x\n",
			asd->npcs_pin, active ? " (high)" : "",
			mr);
}

static void cs_deactivate(struct atmel_spi *as, struct spi_device *spi)
{
	struct atmel_spi_device *asd = spi->controller_state;
	unsigned active = spi->mode & SPI_CS_HIGH;
	u32 mr;

	/* only deactivate *this* device; sometimes transfers to
	 * another device may be active when this routine is called.
	 */
	mr = spi_readl(as, MR);
	if (~SPI_BFEXT(PCS, mr) & (1 << spi->chip_select)) {
		mr = SPI_BFINS(PCS, 0xf, mr);
		spi_writel(as, MR, mr);
	}

	dev_dbg(&spi->dev, "DEactivate %u%s, mr %08x\n",
			asd->npcs_pin, active ? " (low)" : "",
			mr);

	if (atmel_spi_is_v2(as) || spi->chip_select != 0)
		gpio_set_value(asd->npcs_pin, !active);
}

static void atmel_spi_lock(struct atmel_spi *as) __acquires(&as->lock)
{
	spin_lock_irqsave(&as->lock, as->flags);
}

static void atmel_spi_unlock(struct atmel_spi *as) __releases(&as->lock)
{
	spin_unlock_irqrestore(&as->lock, as->flags);
}

static inline bool atmel_spi_use_dma(struct atmel_spi *as,
				struct spi_transfer *xfer)
{
	return as->use_dma && xfer->len >= DMA_MIN_BYTES;
}

static inline int atmel_spi_xfer_is_last(struct spi_message *msg,
					struct spi_transfer *xfer)
{
	return msg->transfers.prev == &xfer->transfer_list;
}

static inline int atmel_spi_xfer_can_be_chained(struct spi_transfer *xfer)
{
	return xfer->delay_usecs == 0 && !xfer->cs_change;
}

static int atmel_spi_dma_slave_config(struct atmel_spi *as,
				struct dma_slave_config *slave_config,
				u8 bits_per_word)
{
	int err = 0;

	if (bits_per_word > 8) {
		slave_config->dst_addr_width = DMA_SLAVE_BUSWIDTH_2_BYTES;
		slave_config->src_addr_width = DMA_SLAVE_BUSWIDTH_2_BYTES;
	} else {
		slave_config->dst_addr_width = DMA_SLAVE_BUSWIDTH_1_BYTE;
		slave_config->src_addr_width = DMA_SLAVE_BUSWIDTH_1_BYTE;
	}

	slave_config->dst_addr = (dma_addr_t)as->phybase + SPI_TDR;
	slave_config->src_addr = (dma_addr_t)as->phybase + SPI_RDR;
	slave_config->src_maxburst = 1;
	slave_config->dst_maxburst = 1;
	slave_config->device_fc = false;

	slave_config->direction = DMA_MEM_TO_DEV;
	if (dmaengine_slave_config(as->dma.chan_tx, slave_config)) {
		dev_err(&as->pdev->dev,
			"failed to configure tx dma channel\n");
		err = -EINVAL;
	}

	slave_config->direction = DMA_DEV_TO_MEM;
	if (dmaengine_slave_config(as->dma.chan_rx, slave_config)) {
		dev_err(&as->pdev->dev,
			"failed to configure rx dma channel\n");
		err = -EINVAL;
	}

	return err;
}

static bool filter(struct dma_chan *chan, void *pdata)
{
	struct atmel_spi_dma *sl_pdata = pdata;
	struct at_dma_slave *sl;

	if (!sl_pdata)
		return false;

	sl = &sl_pdata->dma_slave;
	if (sl->dma_dev == chan->device->dev) {
		chan->private = sl;
		return true;
	} else {
		return false;
	}
}

static int atmel_spi_configure_dma(struct atmel_spi *as)
{
	struct dma_slave_config	slave_config;
	struct device *dev = &as->pdev->dev;
	int err;

	dma_cap_mask_t mask;
	dma_cap_zero(mask);
	dma_cap_set(DMA_SLAVE, mask);

	as->dma.chan_tx = dma_request_slave_channel_compat(mask, filter,
							   &as->dma,
							   dev, "tx");
	if (!as->dma.chan_tx) {
		dev_err(dev,
			"DMA TX channel not available, SPI unable to use DMA\n");
		err = -EBUSY;
		goto error;
	}

	as->dma.chan_rx = dma_request_slave_channel_compat(mask, filter,
							   &as->dma,
							   dev, "rx");

	if (!as->dma.chan_rx) {
		dev_err(dev,
			"DMA RX channel not available, SPI unable to use DMA\n");
		err = -EBUSY;
		goto error;
	}

	err = atmel_spi_dma_slave_config(as, &slave_config, 8);
	if (err)
		goto error;

	dev_info(&as->pdev->dev,
			"Using %s (tx) and %s (rx) for DMA transfers\n",
			dma_chan_name(as->dma.chan_tx),
			dma_chan_name(as->dma.chan_rx));
	return 0;
error:
	if (as->dma.chan_rx)
		dma_release_channel(as->dma.chan_rx);
	if (as->dma.chan_tx)
		dma_release_channel(as->dma.chan_tx);
	return err;
}

static void atmel_spi_stop_dma(struct atmel_spi *as)
{
	if (as->dma.chan_rx)
		as->dma.chan_rx->device->device_control(as->dma.chan_rx,
							DMA_TERMINATE_ALL, 0);
	if (as->dma.chan_tx)
		as->dma.chan_tx->device->device_control(as->dma.chan_tx,
							DMA_TERMINATE_ALL, 0);
}

static void atmel_spi_release_dma(struct atmel_spi *as)
{
	if (as->dma.chan_rx)
		dma_release_channel(as->dma.chan_rx);
	if (as->dma.chan_tx)
		dma_release_channel(as->dma.chan_tx);
}

/* This function is called by the DMA driver from tasklet context */
static void dma_callback(void *data)
{
	struct spi_master	*master = data;
	struct atmel_spi	*as = spi_master_get_devdata(master);

	/* trigger SPI tasklet */
	tasklet_schedule(&as->tasklet);
}

/*
 * Next transfer using PIO.
 * lock is held, spi tasklet is blocked
 */
static void atmel_spi_next_xfer_pio(struct spi_master *master,
				struct spi_transfer *xfer)
{
	struct atmel_spi	*as = spi_master_get_devdata(master);

	dev_vdbg(master->dev.parent, "atmel_spi_next_xfer_pio\n");

	as->current_remaining_bytes = xfer->len;

	/* Make sure data is not remaining in RDR */
	spi_readl(as, RDR);
	while (spi_readl(as, SR) & SPI_BIT(RDRF)) {
		spi_readl(as, RDR);
		cpu_relax();
	}

	if (xfer->tx_buf)
		if (xfer->bits_per_word > 8)
			spi_writel(as, TDR, *(u16 *)(xfer->tx_buf));
		else
			spi_writel(as, TDR, *(u8 *)(xfer->tx_buf));
	else
		spi_writel(as, TDR, 0);

	dev_dbg(master->dev.parent,
		"  start pio xfer %p: len %u tx %p rx %p bitpw %d\n",
		xfer, xfer->len, xfer->tx_buf, xfer->rx_buf,
		xfer->bits_per_word);

	/* Enable relevant interrupts */
	spi_writel(as, IER, SPI_BIT(RDRF) | SPI_BIT(OVRES));
}

/*
 * Submit next transfer for DMA.
 * lock is held, spi tasklet is blocked
 */
static int atmel_spi_next_xfer_dma_submit(struct spi_master *master,
				struct spi_transfer *xfer,
				u32 *plen)
{
	struct atmel_spi	*as = spi_master_get_devdata(master);
	struct dma_chan		*rxchan = as->dma.chan_rx;
	struct dma_chan		*txchan = as->dma.chan_tx;
	struct dma_async_tx_descriptor *rxdesc;
	struct dma_async_tx_descriptor *txdesc;
	struct dma_slave_config	slave_config;
	dma_cookie_t		cookie;
	u32	len = *plen;

	dev_vdbg(master->dev.parent, "atmel_spi_next_xfer_dma_submit\n");

	/* Check that the channels are available */
	if (!rxchan || !txchan)
		return -ENODEV;

	/* release lock for DMA operations */
	atmel_spi_unlock(as);

	/* prepare the RX dma transfer */
	sg_init_table(&as->dma.sgrx, 1);
	if (xfer->rx_buf) {
		as->dma.sgrx.dma_address = xfer->rx_dma + xfer->len - *plen;
	} else {
		as->dma.sgrx.dma_address = as->buffer_dma;
		if (len > BUFFER_SIZE)
			len = BUFFER_SIZE;
	}

	/* prepare the TX dma transfer */
	sg_init_table(&as->dma.sgtx, 1);
	if (xfer->tx_buf) {
		as->dma.sgtx.dma_address = xfer->tx_dma + xfer->len - *plen;
	} else {
		as->dma.sgtx.dma_address = as->buffer_dma;
		if (len > BUFFER_SIZE)
			len = BUFFER_SIZE;
		memset(as->buffer, 0, len);
	}

	sg_dma_len(&as->dma.sgtx) = len;
	sg_dma_len(&as->dma.sgrx) = len;

	*plen = len;

	if (atmel_spi_dma_slave_config(as, &slave_config, 8))
		goto err_exit;

	/* Send both scatterlists */
	rxdesc = rxchan->device->device_prep_slave_sg(rxchan,
					&as->dma.sgrx,
					1,
					DMA_FROM_DEVICE,
					DMA_PREP_INTERRUPT | DMA_CTRL_ACK,
					NULL);
	if (!rxdesc)
		goto err_dma;

	txdesc = txchan->device->device_prep_slave_sg(txchan,
					&as->dma.sgtx,
					1,
					DMA_TO_DEVICE,
					DMA_PREP_INTERRUPT | DMA_CTRL_ACK,
					NULL);
	if (!txdesc)
		goto err_dma;

	dev_dbg(master->dev.parent,
		"  start dma xfer %p: len %u tx %p/%08llx rx %p/%08llx\n",
		xfer, xfer->len, xfer->tx_buf, (unsigned long long)xfer->tx_dma,
		xfer->rx_buf, (unsigned long long)xfer->rx_dma);

	/* Enable relevant interrupts */
	spi_writel(as, IER, SPI_BIT(OVRES));

	/* Put the callback on the RX transfer only, that should finish last */
	rxdesc->callback = dma_callback;
	rxdesc->callback_param = master;

	/* Submit and fire RX and TX with TX last so we're ready to read! */
	cookie = rxdesc->tx_submit(rxdesc);
	if (dma_submit_error(cookie))
		goto err_dma;
	cookie = txdesc->tx_submit(txdesc);
	if (dma_submit_error(cookie))
		goto err_dma;
	rxchan->device->device_issue_pending(rxchan);
	txchan->device->device_issue_pending(txchan);

	/* take back lock */
	atmel_spi_lock(as);
	return 0;

err_dma:
	spi_writel(as, IDR, SPI_BIT(OVRES));
	atmel_spi_stop_dma(as);
err_exit:
	atmel_spi_lock(as);
	return -ENOMEM;
}

static void atmel_spi_next_xfer_data(struct spi_master *master,
				struct spi_transfer *xfer,
				dma_addr_t *tx_dma,
				dma_addr_t *rx_dma,
				u32 *plen)
{
	struct atmel_spi	*as = spi_master_get_devdata(master);
	u32			len = *plen;

	/* use scratch buffer only when rx or tx data is unspecified */
	if (xfer->rx_buf)
		*rx_dma = xfer->rx_dma + xfer->len - *plen;
	else {
		*rx_dma = as->buffer_dma;
		if (len > BUFFER_SIZE)
			len = BUFFER_SIZE;
	}

	if (xfer->tx_buf)
		*tx_dma = xfer->tx_dma + xfer->len - *plen;
	else {
		*tx_dma = as->buffer_dma;
		if (len > BUFFER_SIZE)
			len = BUFFER_SIZE;
		memset(as->buffer, 0, len);
		dma_sync_single_for_device(&as->pdev->dev,
				as->buffer_dma, len, DMA_TO_DEVICE);
	}

	*plen = len;
}

/*
 * Submit next transfer for PDC.
 * lock is held, spi irq is blocked
 */
static void atmel_spi_pdc_next_xfer(struct spi_master *master,
				struct spi_message *msg)
{
	struct atmel_spi	*as = spi_master_get_devdata(master);
	struct spi_transfer	*xfer;
	u32			len, remaining;
	u32			ieval;
	dma_addr_t		tx_dma, rx_dma;

	if (!as->current_transfer)
		xfer = list_entry(msg->transfers.next,
				struct spi_transfer, transfer_list);
	else if (!as->next_transfer)
		xfer = list_entry(as->current_transfer->transfer_list.next,
				struct spi_transfer, transfer_list);
	else
		xfer = NULL;

	if (xfer) {
		spi_writel(as, PTCR, SPI_BIT(RXTDIS) | SPI_BIT(TXTDIS));

		len = xfer->len;
		atmel_spi_next_xfer_data(master, xfer, &tx_dma, &rx_dma, &len);
		remaining = xfer->len - len;

		spi_writel(as, RPR, rx_dma);
		spi_writel(as, TPR, tx_dma);

		if (msg->spi->bits_per_word > 8)
			len >>= 1;
		spi_writel(as, RCR, len);
		spi_writel(as, TCR, len);

		dev_dbg(&msg->spi->dev,
			"  start xfer %p: len %u tx %p/%08llx rx %p/%08llx\n",
			xfer, xfer->len, xfer->tx_buf,
			(unsigned long long)xfer->tx_dma, xfer->rx_buf,
			(unsigned long long)xfer->rx_dma);
	} else {
		xfer = as->next_transfer;
		remaining = as->next_remaining_bytes;
	}

	as->current_transfer = xfer;
	as->current_remaining_bytes = remaining;

	if (remaining > 0)
		len = remaining;
	else if (!atmel_spi_xfer_is_last(msg, xfer)
			&& atmel_spi_xfer_can_be_chained(xfer)) {
		xfer = list_entry(xfer->transfer_list.next,
				struct spi_transfer, transfer_list);
		len = xfer->len;
	} else
		xfer = NULL;

	as->next_transfer = xfer;

	if (xfer) {
		u32	total;

		total = len;
		atmel_spi_next_xfer_data(master, xfer, &tx_dma, &rx_dma, &len);
		as->next_remaining_bytes = total - len;

		spi_writel(as, RNPR, rx_dma);
		spi_writel(as, TNPR, tx_dma);

		if (msg->spi->bits_per_word > 8)
			len >>= 1;
		spi_writel(as, RNCR, len);
		spi_writel(as, TNCR, len);

		dev_dbg(&msg->spi->dev,
			"  next xfer %p: len %u tx %p/%08llx rx %p/%08llx\n",
			xfer, xfer->len, xfer->tx_buf,
			(unsigned long long)xfer->tx_dma, xfer->rx_buf,
			(unsigned long long)xfer->rx_dma);
		ieval = SPI_BIT(ENDRX) | SPI_BIT(OVRES);
	} else {
		spi_writel(as, RNCR, 0);
		spi_writel(as, TNCR, 0);
		ieval = SPI_BIT(RXBUFF) | SPI_BIT(ENDRX) | SPI_BIT(OVRES);
	}

	/* REVISIT: We're waiting for ENDRX before we start the next
	 * transfer because we need to handle some difficult timing
	 * issues otherwise. If we wait for ENDTX in one transfer and
	 * then starts waiting for ENDRX in the next, it's difficult
	 * to tell the difference between the ENDRX interrupt we're
	 * actually waiting for and the ENDRX interrupt of the
	 * previous transfer.
	 *
	 * It should be doable, though. Just not now...
	 */
	spi_writel(as, IER, ieval);
	spi_writel(as, PTCR, SPI_BIT(TXTEN) | SPI_BIT(RXTEN));
}

/*
 * Choose way to submit next transfer and start it.
 * lock is held, spi tasklet is blocked
 */
static void atmel_spi_dma_next_xfer(struct spi_master *master,
				struct spi_message *msg)
{
	struct atmel_spi	*as = spi_master_get_devdata(master);
	struct spi_transfer	*xfer;
	u32	remaining, len;

	remaining = as->current_remaining_bytes;
	if (remaining) {
		xfer = as->current_transfer;
		len = remaining;
	} else {
		if (!as->current_transfer)
			xfer = list_entry(msg->transfers.next,
				struct spi_transfer, transfer_list);
		else
			xfer = list_entry(
				as->current_transfer->transfer_list.next,
					struct spi_transfer, transfer_list);

		as->current_transfer = xfer;
		len = xfer->len;
	}

	if (atmel_spi_use_dma(as, xfer)) {
		u32 total = len;
		if (!atmel_spi_next_xfer_dma_submit(master, xfer, &len)) {
			as->current_remaining_bytes = total - len;
			return;
		} else {
			dev_err(&msg->spi->dev, "unable to use DMA, fallback to PIO\n");
		}
	}

	/* use PIO if error appened using DMA */
	atmel_spi_next_xfer_pio(master, xfer);
}

static void atmel_spi_next_message(struct spi_master *master)
{
	struct atmel_spi	*as = spi_master_get_devdata(master);
	struct spi_message	*msg;
	struct spi_device	*spi;

	BUG_ON(as->current_transfer);

	msg = list_entry(as->queue.next, struct spi_message, queue);
	spi = msg->spi;

	dev_dbg(master->dev.parent, "start message %p for %s\n",
			msg, dev_name(&spi->dev));

	/* select chip if it's not still active */
	if (as->stay) {
		if (as->stay != spi) {
			cs_deactivate(as, as->stay);
			cs_activate(as, spi);
		}
		as->stay = NULL;
	} else
		cs_activate(as, spi);

	if (as->use_pdc)
		atmel_spi_pdc_next_xfer(master, msg);
	else
		atmel_spi_dma_next_xfer(master, msg);
}

/*
 * For DMA, tx_buf/tx_dma have the same relationship as rx_buf/rx_dma:
 *  - The buffer is either valid for CPU access, else NULL
 *  - If the buffer is valid, so is its DMA address
 *
 * This driver manages the dma address unless message->is_dma_mapped.
 */
static int
atmel_spi_dma_map_xfer(struct atmel_spi *as, struct spi_transfer *xfer)
{
	struct device	*dev = &as->pdev->dev;

	xfer->tx_dma = xfer->rx_dma = INVALID_DMA_ADDRESS;
	if (xfer->tx_buf) {
		/* tx_buf is a const void* where we need a void * for the dma
		 * mapping */
		void *nonconst_tx = (void *)xfer->tx_buf;

		xfer->tx_dma = dma_map_single(dev,
				nonconst_tx, xfer->len,
				DMA_TO_DEVICE);
		if (dma_mapping_error(dev, xfer->tx_dma))
			return -ENOMEM;
	}
	if (xfer->rx_buf) {
		xfer->rx_dma = dma_map_single(dev,
				xfer->rx_buf, xfer->len,
				DMA_FROM_DEVICE);
		if (dma_mapping_error(dev, xfer->rx_dma)) {
			if (xfer->tx_buf)
				dma_unmap_single(dev,
						xfer->tx_dma, xfer->len,
						DMA_TO_DEVICE);
			return -ENOMEM;
		}
	}
	return 0;
}

static void atmel_spi_dma_unmap_xfer(struct spi_master *master,
				     struct spi_transfer *xfer)
{
	if (xfer->tx_dma != INVALID_DMA_ADDRESS)
		dma_unmap_single(master->dev.parent, xfer->tx_dma,
				 xfer->len, DMA_TO_DEVICE);
	if (xfer->rx_dma != INVALID_DMA_ADDRESS)
		dma_unmap_single(master->dev.parent, xfer->rx_dma,
				 xfer->len, DMA_FROM_DEVICE);
}

static void atmel_spi_disable_pdc_transfer(struct atmel_spi *as)
{
	spi_writel(as, PTCR, SPI_BIT(RXTDIS) | SPI_BIT(TXTDIS));
}

static void
atmel_spi_msg_done(struct spi_master *master, struct atmel_spi *as,
		struct spi_message *msg, int stay)
{
	if (!stay || as->done_status < 0)
		cs_deactivate(as, msg->spi);
	else
		as->stay = msg->spi;

	list_del(&msg->queue);
	msg->status = as->done_status;

	dev_dbg(master->dev.parent,
		"xfer complete: %u bytes transferred\n",
		msg->actual_length);

	atmel_spi_unlock(as);
	msg->complete(msg->context);
	atmel_spi_lock(as);

	as->current_transfer = NULL;
	as->next_transfer = NULL;
	as->done_status = 0;

	/* continue if needed */
	if (list_empty(&as->queue) || as->stopping) {
		if (as->use_pdc)
			atmel_spi_disable_pdc_transfer(as);
	} else {
		atmel_spi_next_message(master);
	}
}

/* Called from IRQ
 * lock is held
 *
 * Must update "current_remaining_bytes" to keep track of data
 * to transfer.
 */
static void
atmel_spi_pump_pio_data(struct atmel_spi *as, struct spi_transfer *xfer)
{
	u8		*txp;
	u8		*rxp;
	u16		*txp16;
	u16		*rxp16;
	unsigned long	xfer_pos = xfer->len - as->current_remaining_bytes;

	if (xfer->rx_buf) {
		if (xfer->bits_per_word > 8) {
			rxp16 = (u16 *)(((u8 *)xfer->rx_buf) + xfer_pos);
			*rxp16 = spi_readl(as, RDR);
		} else {
			rxp = ((u8 *)xfer->rx_buf) + xfer_pos;
			*rxp = spi_readl(as, RDR);
		}
	} else {
		spi_readl(as, RDR);
	}
	if (xfer->bits_per_word > 8) {
		as->current_remaining_bytes -= 2;
		if (as->current_remaining_bytes < 0)
			as->current_remaining_bytes = 0;
	} else {
		as->current_remaining_bytes--;
	}

	if (as->current_remaining_bytes) {
		if (xfer->tx_buf) {
			if (xfer->bits_per_word > 8) {
				txp16 = (u16 *)(((u8 *)xfer->tx_buf)
							+ xfer_pos + 2);
				spi_writel(as, TDR, *txp16);
			} else {
				txp = ((u8 *)xfer->tx_buf) + xfer_pos + 1;
				spi_writel(as, TDR, *txp);
			}
		} else {
			spi_writel(as, TDR, 0);
		}
	}
}

/* Tasklet
 * Called from DMA callback + pio transfer and overrun IRQ.
 */
static void atmel_spi_tasklet_func(unsigned long data)
{
	struct spi_master	*master = (struct spi_master *)data;
	struct atmel_spi	*as = spi_master_get_devdata(master);
	struct spi_message	*msg;
	struct spi_transfer	*xfer;

	dev_vdbg(master->dev.parent, "atmel_spi_tasklet_func\n");

	atmel_spi_lock(as);

	xfer = as->current_transfer;

	if (xfer == NULL)
		/* already been there */
		goto tasklet_out;

	msg = list_entry(as->queue.next, struct spi_message, queue);

	if (as->current_remaining_bytes == 0) {
		if (as->done_status < 0) {
			/* error happened (overrun) */
			if (atmel_spi_use_dma(as, xfer))
				atmel_spi_stop_dma(as);
		} else {
			/* only update length if no error */
			msg->actual_length += xfer->len;
		}

		if (atmel_spi_use_dma(as, xfer))
			if (!msg->is_dma_mapped)
				atmel_spi_dma_unmap_xfer(master, xfer);

		if (xfer->delay_usecs)
			udelay(xfer->delay_usecs);

		if (atmel_spi_xfer_is_last(msg, xfer) || as->done_status < 0) {
			/* report completed (or erroneous) message */
			atmel_spi_msg_done(master, as, msg, xfer->cs_change);
		} else {
			if (xfer->cs_change) {
				cs_deactivate(as, msg->spi);
				udelay(1);
				cs_activate(as, msg->spi);
			}

			/*
			 * Not done yet. Submit the next transfer.
			 *
			 * FIXME handle protocol options for xfer
			 */
			atmel_spi_dma_next_xfer(master, msg);
		}
	} else {
		/*
		 * Keep going, we still have data to send in
		 * the current transfer.
		 */
		atmel_spi_dma_next_xfer(master, msg);
	}

tasklet_out:
	atmel_spi_unlock(as);
}

/* Interrupt
 *
 * No need for locking in this Interrupt handler: done_status is the
 * only information modified. What we need is the update of this field
 * before tasklet runs. This is ensured by using barrier.
 */
static irqreturn_t
atmel_spi_pio_interrupt(int irq, void *dev_id)
{
	struct spi_master	*master = dev_id;
	struct atmel_spi	*as = spi_master_get_devdata(master);
	u32			status, pending, imr;
	struct spi_transfer	*xfer;
	int			ret = IRQ_NONE;

	imr = spi_readl(as, IMR);
	status = spi_readl(as, SR);
	pending = status & imr;

	if (pending & SPI_BIT(OVRES)) {
		ret = IRQ_HANDLED;
		spi_writel(as, IDR, SPI_BIT(OVRES));
		dev_warn(master->dev.parent, "overrun\n");

		/*
		 * When we get an overrun, we disregard the current
		 * transfer. Data will not be copied back from any
		 * bounce buffer and msg->actual_len will not be
		 * updated with the last xfer.
		 *
		 * We will also not process any remaning transfers in
		 * the message.
		 *
		 * All actions are done in tasklet with done_status indication
		 */
		as->done_status = -EIO;
		smp_wmb();

		/* Clear any overrun happening while cleaning up */
		spi_readl(as, SR);

		tasklet_schedule(&as->tasklet);

	} else if (pending & SPI_BIT(RDRF)) {
		atmel_spi_lock(as);

		if (as->current_remaining_bytes) {
			ret = IRQ_HANDLED;
			xfer = as->current_transfer;
			atmel_spi_pump_pio_data(as, xfer);
			if (!as->current_remaining_bytes) {
				/* no more data to xfer, kick tasklet */
				spi_writel(as, IDR, pending);
				tasklet_schedule(&as->tasklet);
			}
		}

		atmel_spi_unlock(as);
	} else {
		WARN_ONCE(pending, "IRQ not handled, pending = %x\n", pending);
		ret = IRQ_HANDLED;
		spi_writel(as, IDR, pending);
	}

	return ret;
}

static irqreturn_t
atmel_spi_pdc_interrupt(int irq, void *dev_id)
{
	struct spi_master	*master = dev_id;
	struct atmel_spi	*as = spi_master_get_devdata(master);
	struct spi_message	*msg;
	struct spi_transfer	*xfer;
	u32			status, pending, imr;
	int			ret = IRQ_NONE;

	atmel_spi_lock(as);

	xfer = as->current_transfer;
	msg = list_entry(as->queue.next, struct spi_message, queue);

	imr = spi_readl(as, IMR);
	status = spi_readl(as, SR);
	pending = status & imr;

	if (pending & SPI_BIT(OVRES)) {
		int timeout;

		ret = IRQ_HANDLED;

		spi_writel(as, IDR, (SPI_BIT(RXBUFF) | SPI_BIT(ENDRX)
				     | SPI_BIT(OVRES)));

		/*
		 * When we get an overrun, we disregard the current
		 * transfer. Data will not be copied back from any
		 * bounce buffer and msg->actual_len will not be
		 * updated with the last xfer.
		 *
		 * We will also not process any remaning transfers in
		 * the message.
		 *
		 * First, stop the transfer and unmap the DMA buffers.
		 */
		spi_writel(as, PTCR, SPI_BIT(RXTDIS) | SPI_BIT(TXTDIS));
		if (!msg->is_dma_mapped)
			atmel_spi_dma_unmap_xfer(master, xfer);

		/* REVISIT: udelay in irq is unfriendly */
		if (xfer->delay_usecs)
			udelay(xfer->delay_usecs);

		dev_warn(master->dev.parent, "overrun (%u/%u remaining)\n",
			 spi_readl(as, TCR), spi_readl(as, RCR));

		/*
		 * Clean up DMA registers and make sure the data
		 * registers are empty.
		 */
		spi_writel(as, RNCR, 0);
		spi_writel(as, TNCR, 0);
		spi_writel(as, RCR, 0);
		spi_writel(as, TCR, 0);
		for (timeout = 1000; timeout; timeout--)
			if (spi_readl(as, SR) & SPI_BIT(TXEMPTY))
				break;
		if (!timeout)
			dev_warn(master->dev.parent,
				 "timeout waiting for TXEMPTY");
		while (spi_readl(as, SR) & SPI_BIT(RDRF))
			spi_readl(as, RDR);

		/* Clear any overrun happening while cleaning up */
		spi_readl(as, SR);

		as->done_status = -EIO;
		atmel_spi_msg_done(master, as, msg, 0);
	} else if (pending & (SPI_BIT(RXBUFF) | SPI_BIT(ENDRX))) {
		ret = IRQ_HANDLED;

		spi_writel(as, IDR, pending);

		if (as->current_remaining_bytes == 0) {
			msg->actual_length += xfer->len;

			if (!msg->is_dma_mapped)
				atmel_spi_dma_unmap_xfer(master, xfer);

			/* REVISIT: udelay in irq is unfriendly */
			if (xfer->delay_usecs)
				udelay(xfer->delay_usecs);

			if (atmel_spi_xfer_is_last(msg, xfer)) {
				/* report completed message */
				atmel_spi_msg_done(master, as, msg,
						xfer->cs_change);
			} else {
				if (xfer->cs_change) {
					cs_deactivate(as, msg->spi);
					udelay(1);
					cs_activate(as, msg->spi);
				}

				/*
				 * Not done yet. Submit the next transfer.
				 *
				 * FIXME handle protocol options for xfer
				 */
				atmel_spi_pdc_next_xfer(master, msg);
			}
		} else {
			/*
			 * Keep going, we still have data to send in
			 * the current transfer.
			 */
			atmel_spi_pdc_next_xfer(master, msg);
		}
	}

	atmel_spi_unlock(as);

	return ret;
}

static int atmel_spi_setup(struct spi_device *spi)
{
	struct atmel_spi	*as;
	struct atmel_spi_device	*asd;
	u32			scbr, csr;
	unsigned int		bits = spi->bits_per_word;
	unsigned long		bus_hz;
	unsigned int		npcs_pin;
	int			ret;

	as = spi_master_get_devdata(spi->master);

	if (as->stopping)
		return -ESHUTDOWN;

	if (spi->chip_select > spi->master->num_chipselect) {
		dev_dbg(&spi->dev,
				"setup: invalid chipselect %u (%u defined)\n",
				spi->chip_select, spi->master->num_chipselect);
		return -EINVAL;
	}

	/* see notes above re chipselect */
	if (!atmel_spi_is_v2(as)
			&& spi->chip_select == 0
			&& (spi->mode & SPI_CS_HIGH)) {
		dev_dbg(&spi->dev, "setup: can't be active-high\n");
		return -EINVAL;
	}

	/* v1 chips start out at half the peripheral bus speed. */
	bus_hz = clk_get_rate(as->clk);
	if (!atmel_spi_is_v2(as))
		bus_hz /= 2;

	if (spi->max_speed_hz) {
		/*
		 * Calculate the lowest divider that satisfies the
		 * constraint, assuming div32/fdiv/mbz == 0.
		 */
		scbr = DIV_ROUND_UP(bus_hz, spi->max_speed_hz);

		/*
		 * If the resulting divider doesn't fit into the
		 * register bitfield, we can't satisfy the constraint.
		 */
		if (scbr >= (1 << SPI_SCBR_SIZE)) {
			dev_dbg(&spi->dev,
				"setup: %d Hz too slow, scbr %u; min %ld Hz\n",
				spi->max_speed_hz, scbr, bus_hz/255);
			return -EINVAL;
		}
	} else
		/* speed zero means "as slow as possible" */
		scbr = 0xff;

	csr = SPI_BF(SCBR, scbr) | SPI_BF(BITS, bits - 8);
	if (spi->mode & SPI_CPOL)
		csr |= SPI_BIT(CPOL);
	if (!(spi->mode & SPI_CPHA))
		csr |= SPI_BIT(NCPHA);

	/* DLYBS is mostly irrelevant since we manage chipselect using GPIOs.
	 *
	 * DLYBCT would add delays between words, slowing down transfers.
	 * It could potentially be useful to cope with DMA bottlenecks, but
	 * in those cases it's probably best to just use a lower bitrate.
	 */
	csr |= SPI_BF(DLYBS, 0);
	csr |= SPI_BF(DLYBCT, 0);

	/* chipselect must have been muxed as GPIO (e.g. in board setup) */
	npcs_pin = (unsigned int)spi->controller_data;

	if (gpio_is_valid(spi->cs_gpio))
		npcs_pin = spi->cs_gpio;

	asd = spi->controller_state;
	if (!asd) {
		asd = kzalloc(sizeof(struct atmel_spi_device), GFP_KERNEL);
		if (!asd)
			return -ENOMEM;

		ret = gpio_request(npcs_pin, dev_name(&spi->dev));
		if (ret) {
			kfree(asd);
			return ret;
		}

		asd->npcs_pin = npcs_pin;
		spi->controller_state = asd;
		gpio_direction_output(npcs_pin, !(spi->mode & SPI_CS_HIGH));
	} else {
		atmel_spi_lock(as);
		if (as->stay == spi)
			as->stay = NULL;
		cs_deactivate(as, spi);
		atmel_spi_unlock(as);
	}

	asd->csr = csr;

	dev_dbg(&spi->dev,
		"setup: %lu Hz bpw %u mode 0x%x -> csr%d %08x\n",
		bus_hz / scbr, bits, spi->mode, spi->chip_select, csr);

	if (!atmel_spi_is_v2(as))
		spi_writel(as, CSR0 + 4 * spi->chip_select, csr);

	return 0;
}

static int atmel_spi_transfer(struct spi_device *spi, struct spi_message *msg)
{
	struct atmel_spi	*as;
	struct spi_transfer	*xfer;
	struct device		*controller = spi->master->dev.parent;
	u8			bits;
	struct atmel_spi_device	*asd;

	as = spi_master_get_devdata(spi->master);

	dev_dbg(controller, "new message %p submitted for %s\n",
			msg, dev_name(&spi->dev));

	if (unlikely(list_empty(&msg->transfers)))
		return -EINVAL;

	if (as->stopping)
		return -ESHUTDOWN;

	list_for_each_entry(xfer, &msg->transfers, transfer_list) {
		if (!(xfer->tx_buf || xfer->rx_buf) && xfer->len) {
			dev_dbg(&spi->dev, "missing rx or tx buf\n");
			return -EINVAL;
		}

		if (xfer->bits_per_word) {
			asd = spi->controller_state;
			bits = (asd->csr >> 4) & 0xf;
			if (bits != xfer->bits_per_word - 8) {
				dev_dbg(&spi->dev,
					"you can't yet change bits_per_word in transfers\n");
				return -ENOPROTOOPT;
			}
		}

		if (xfer->bits_per_word > 8) {
			if (xfer->len % 2) {
				dev_dbg(&spi->dev, "buffer len should be 16 bits aligned\n");
				return -EINVAL;
			}
		}

		/* FIXME implement these protocol options!! */
		if (xfer->speed_hz < spi->max_speed_hz) {
			dev_dbg(&spi->dev, "can't change speed in transfer\n");
			return -ENOPROTOOPT;
		}

		/*
		 * DMA map early, for performance (empties dcache ASAP) and
		 * better fault reporting.
		 */
		if ((!msg->is_dma_mapped) && (atmel_spi_use_dma(as, xfer)
			|| as->use_pdc)) {
			if (atmel_spi_dma_map_xfer(as, xfer) < 0)
				return -ENOMEM;
		}
	}

#ifdef VERBOSE
	list_for_each_entry(xfer, &msg->transfers, transfer_list) {
		dev_dbg(controller,
			"  xfer %p: len %u tx %p/%08x rx %p/%08x\n",
			xfer, xfer->len,
			xfer->tx_buf, xfer->tx_dma,
			xfer->rx_buf, xfer->rx_dma);
	}
#endif

	msg->status = -EINPROGRESS;
	msg->actual_length = 0;

	atmel_spi_lock(as);
	list_add_tail(&msg->queue, &as->queue);
	if (!as->current_transfer)
		atmel_spi_next_message(spi->master);
	atmel_spi_unlock(as);

	return 0;
}

static void atmel_spi_cleanup(struct spi_device *spi)
{
	struct atmel_spi	*as = spi_master_get_devdata(spi->master);
	struct atmel_spi_device	*asd = spi->controller_state;
	unsigned		gpio = (unsigned) spi->controller_data;

	if (!asd)
		return;

	atmel_spi_lock(as);
	if (as->stay == spi) {
		as->stay = NULL;
		cs_deactivate(as, spi);
	}
	atmel_spi_unlock(as);

	spi->controller_state = NULL;
	gpio_free(gpio);
	kfree(asd);
}

static inline unsigned int atmel_get_version(struct atmel_spi *as)
{
	return spi_readl(as, VERSION) & 0x00000fff;
}

static void atmel_get_caps(struct atmel_spi *as)
{
	unsigned int version;

	version = atmel_get_version(as);
	dev_info(&as->pdev->dev, "version: 0x%x\n", version);

	as->caps.is_spi2 = version > 0x121;
	as->caps.has_wdrbt = version >= 0x210;
	as->caps.has_dma_support = version >= 0x212;
}

/*-------------------------------------------------------------------------*/

static int atmel_spi_probe(struct platform_device *pdev)
{
	struct resource		*regs;
	int			irq;
	struct clk		*clk;
	int			ret;
	struct spi_master	*master;
	struct atmel_spi	*as;

	regs = platform_get_resource(pdev, IORESOURCE_MEM, 0);
	if (!regs)
		return -ENXIO;

	irq = platform_get_irq(pdev, 0);
	if (irq < 0)
		return irq;

	clk = clk_get(&pdev->dev, "spi_clk");
	if (IS_ERR(clk))
		return PTR_ERR(clk);

	/* setup spi core then atmel-specific driver state */
	ret = -ENOMEM;
	master = spi_alloc_master(&pdev->dev, sizeof(*as));
	if (!master)
		goto out_free;

	/* the spi->mode bits understood by this driver: */
	master->mode_bits = SPI_CPOL | SPI_CPHA | SPI_CS_HIGH;
	master->bits_per_word_mask = SPI_BPW_RANGE_MASK(8, 16);
	master->dev.of_node = pdev->dev.of_node;
	master->bus_num = pdev->id;
	master->num_chipselect = master->dev.of_node ? 0 : 4;
	master->setup = atmel_spi_setup;
	master->transfer = atmel_spi_transfer;
	master->cleanup = atmel_spi_cleanup;
	platform_set_drvdata(pdev, master);

	as = spi_master_get_devdata(master);

	/*
	 * Scratch buffer is used for throwaway rx and tx data.
	 * It's coherent to minimize dcache pollution.
	 */
	as->buffer = dma_alloc_coherent(&pdev->dev, BUFFER_SIZE,
					&as->buffer_dma, GFP_KERNEL);
	if (!as->buffer)
		goto out_free;

	spin_lock_init(&as->lock);
	INIT_LIST_HEAD(&as->queue);

	as->pdev = pdev;
	as->regs = devm_ioremap_resource(&pdev->dev, regs);
	if (IS_ERR(as->regs)) {
		ret = PTR_ERR(as->regs);
		goto out_free_buffer;
	}
	as->phybase = regs->start;
	as->irq = irq;
	as->clk = clk;

	atmel_get_caps(as);

	as->use_dma = false;
	as->use_pdc = false;
	if (as->caps.has_dma_support) {
		if (atmel_spi_configure_dma(as) == 0)
			as->use_dma = true;
	} else {
		as->use_pdc = true;
	}

	if (as->caps.has_dma_support && !as->use_dma)
		dev_info(&pdev->dev, "Atmel SPI Controller using PIO only\n");

	if (as->use_pdc) {
		ret = request_irq(irq, atmel_spi_pdc_interrupt, 0,
					dev_name(&pdev->dev), master);
	} else {
		tasklet_init(&as->tasklet, atmel_spi_tasklet_func,
					(unsigned long)master);

		ret = request_irq(irq, atmel_spi_pio_interrupt, 0,
					dev_name(&pdev->dev), master);
	}
	if (ret)
		goto out_unmap_regs;

	/* Initialize the hardware */
	ret = clk_prepare_enable(clk);
	if (ret)
		goto out_free_irq;
	spi_writel(as, CR, SPI_BIT(SWRST));
	spi_writel(as, CR, SPI_BIT(SWRST)); /* AT91SAM9263 Rev B workaround */
	if (as->caps.has_wdrbt) {
		spi_writel(as, MR, SPI_BIT(WDRBT) | SPI_BIT(MODFDIS)
				| SPI_BIT(MSTR));
	} else {
		spi_writel(as, MR, SPI_BIT(MSTR) | SPI_BIT(MODFDIS));
	}

	if (as->use_pdc)
		spi_writel(as, PTCR, SPI_BIT(RXTDIS) | SPI_BIT(TXTDIS));
	spi_writel(as, CR, SPI_BIT(SPIEN));

	/* go! */
	dev_info(&pdev->dev, "Atmel SPI Controller at 0x%08lx (irq %d)\n",
			(unsigned long)regs->start, irq);

	ret = spi_register_master(master);
	if (ret)
		goto out_free_dma;

	return 0;

out_free_dma:
	if (as->use_dma)
		atmel_spi_release_dma(as);

	spi_writel(as, CR, SPI_BIT(SWRST));
	spi_writel(as, CR, SPI_BIT(SWRST)); /* AT91SAM9263 Rev B workaround */
	clk_disable_unprepare(clk);
out_free_irq:
	free_irq(irq, master);
out_unmap_regs:
out_free_buffer:
	if (!as->use_pdc)
		tasklet_kill(&as->tasklet);
	dma_free_coherent(&pdev->dev, BUFFER_SIZE, as->buffer,
			as->buffer_dma);
out_free:
	clk_put(clk);
	spi_master_put(master);
	return ret;
}

static int atmel_spi_remove(struct platform_device *pdev)
{
	struct spi_master	*master = platform_get_drvdata(pdev);
	struct atmel_spi	*as = spi_master_get_devdata(master);
	struct spi_message	*msg;
	struct spi_transfer	*xfer;

	/* reset the hardware and block queue progress */
	spin_lock_irq(&as->lock);
	as->stopping = 1;
	if (as->use_dma) {
		atmel_spi_stop_dma(as);
		atmel_spi_release_dma(as);
	}

	spi_writel(as, CR, SPI_BIT(SWRST));
	spi_writel(as, CR, SPI_BIT(SWRST)); /* AT91SAM9263 Rev B workaround */
	spi_readl(as, SR);
	spin_unlock_irq(&as->lock);

	/* Terminate remaining queued transfers */
	list_for_each_entry(msg, &as->queue, queue) {
		list_for_each_entry(xfer, &msg->transfers, transfer_list) {
			if (!msg->is_dma_mapped
				&& (atmel_spi_use_dma(as, xfer)
					|| as->use_pdc))
				atmel_spi_dma_unmap_xfer(master, xfer);
		}
		msg->status = -ESHUTDOWN;
		msg->complete(msg->context);
	}

	if (!as->use_pdc)
		tasklet_kill(&as->tasklet);
	dma_free_coherent(&pdev->dev, BUFFER_SIZE, as->buffer,
			as->buffer_dma);

	clk_disable_unprepare(as->clk);
	clk_put(as->clk);
	free_irq(as->irq, master);

	spi_unregister_master(master);

	return 0;
}

#ifdef CONFIG_PM_SLEEP
static int atmel_spi_suspend(struct device *dev)
{
	struct spi_master	*master = dev_get_drvdata(dev);
	struct atmel_spi	*as = spi_master_get_devdata(master);

	clk_disable_unprepare(as->clk);
	return 0;
}

static int atmel_spi_resume(struct device *dev)
{
	struct spi_master	*master = dev_get_drvdata(dev);
	struct atmel_spi	*as = spi_master_get_devdata(master);

<<<<<<< HEAD
	return clk_prepare_enable(as->clk);
=======
	clk_prepare_enable(as->clk);
>>>>>>> d8ec26d7
	return 0;
}

static SIMPLE_DEV_PM_OPS(atmel_spi_pm_ops, atmel_spi_suspend, atmel_spi_resume);

#define ATMEL_SPI_PM_OPS	(&atmel_spi_pm_ops)
#else
#define ATMEL_SPI_PM_OPS	NULL
#endif

#if defined(CONFIG_OF)
static const struct of_device_id atmel_spi_dt_ids[] = {
	{ .compatible = "atmel,at91rm9200-spi" },
	{ /* sentinel */ }
};

MODULE_DEVICE_TABLE(of, atmel_spi_dt_ids);
#endif

static struct platform_driver atmel_spi_driver = {
	.driver		= {
		.name	= "atmel_spi",
		.owner	= THIS_MODULE,
		.pm	= ATMEL_SPI_PM_OPS,
		.of_match_table	= of_match_ptr(atmel_spi_dt_ids),
	},
	.probe		= atmel_spi_probe,
	.remove		= atmel_spi_remove,
};
module_platform_driver(atmel_spi_driver);

MODULE_DESCRIPTION("Atmel AT32/AT91 SPI Controller driver");
MODULE_AUTHOR("Haavard Skinnemoen (Atmel)");
MODULE_LICENSE("GPL");
MODULE_ALIAS("platform:atmel_spi");<|MERGE_RESOLUTION|>--- conflicted
+++ resolved
@@ -1691,11 +1691,7 @@
 	struct spi_master	*master = dev_get_drvdata(dev);
 	struct atmel_spi	*as = spi_master_get_devdata(master);
 
-<<<<<<< HEAD
-	return clk_prepare_enable(as->clk);
-=======
 	clk_prepare_enable(as->clk);
->>>>>>> d8ec26d7
 	return 0;
 }
 
